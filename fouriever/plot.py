from __future__ import division


# =============================================================================
# IMPORTS
# =============================================================================

import matplotlib.pyplot as plt
import numpy as np

import corner as cp
import matplotlib.gridspec as gridspec
import matplotlib.patheffects as PathEffects
import os

from scipy.interpolate import Rbf

from . import util
from .opticstools import opticstools as ot

pa_mtoc = '-'  # model to chip conversion for position angle
formats_known = ['.pdf', '.png', '.jpg']

datacol = 'mediumaquamarine'
modelcol = 'teal'
gridcol = 'slategray'
modres = 1000

plt.rc('font', size=12)
plt.rc('axes', labelsize=14)
plt.rc('xtick', labelsize=12)
plt.rc('ytick', labelsize=12)
plt.rc('legend', fontsize=14)
plt.rc('figure', titlesize=18)


# =============================================================================
# MAIN
# =============================================================================


def v2_ud_base(data_list, fit, smear=None, ofile=None):
    """
    Parameters
    ----------
    data_list: list of dict
        List of data whose squared visibility amplitudes shall be plotted. The
        list contains one data structure for each observation.
    fit: dict
        Uniform disk fit whose squared visibility amplitudes shall be plotted.
    smear: int
        Numerical bandwidth smearing which shall be used.
    ofile: str
        Path under which figures shall be saved.
    """

    bb = []
    v2 = []
    dv2 = []
    v2_mod = []
    for i in range(len(data_list)):
        bb += [np.sqrt(data_list[i]['uu'].flatten() ** 2 + data_list[i]['vv'].flatten() ** 2)]
        v2 += [data_list[i]['v2'].flatten()]
        dv2 += [data_list[i]['dv2'].flatten()]
        vis_mod = util.vis_ud(p0=fit['p'], data=data_list[i], smear=smear)
        v2_mod += [util.v2v2(vis_mod, data=data_list[i]).flatten()]
    bb = np.concatenate(bb)
    v2 = np.concatenate(v2)
    dv2 = np.concatenate(dv2)
    v2_mod = np.concatenate(v2_mod)
    v2_res = v2 - v2_mod

    xmin, xmax = np.min(bb), np.max(bb)
    data = {}
    data['uu'] = np.linspace(xmin, xmax, modres)
    data['vv'] = np.zeros(modres)
    vis_mod = util.vis_ud(p0=fit['p'], data=data, smear=None)
    vis_mod_l = util.vis_ud(p0=fit['p'] - fit['dp'], data=data, smear=None)
    vis_mod_u = util.vis_ud(p0=fit['p'] + fit['dp'], data=data, smear=None)
    v2_mod = np.abs(vis_mod) ** 2
    v2_mod_l = np.abs(vis_mod_l) ** 2
    v2_mod_u = np.abs(vis_mod_u) ** 2

    fig, ax = plt.subplots(2, 1, sharex='col', gridspec_kw={'height_ratios': [4, 1]}, figsize=(6.4, 4.8))
    ax[0].errorbar(
        bb / 1e6, v2, yerr=dv2, elinewidth=1, ls='none', marker='s', ms=2, color=datacol, zorder=1, label='Data'
    )
    ax[0].plot(data['uu'] / 1e6, v2_mod, color=modelcol, zorder=4, label='Model')
    ax[0].fill_between(
        data['uu'] / 1e6, v2_mod_l, v2_mod_u, facecolor=modelcol, alpha=2.0 / 3.0, edgecolor='none', zorder=3
    )
    temp = ax[0].get_ylim()
    ax[0].axhline(1.0, ls='--', color=gridcol, zorder=2)
    text = ax[0].text(
        0.01,
        0.01,
        '$\\theta$ = %.5f +/- %.5f mas' % (fit['p'][0], fit['dp'][0]),
        ha='left',
        va='bottom',
        transform=ax[0].transAxes,
        zorder=5,
    )
    text.set_path_effects([PathEffects.withStroke(linewidth=3, foreground='white')])
    ax[0].set_ylim(temp)
    ax[0].set_ylabel('$|V|^2$')
    ax[0].legend(loc='upper right')
    ax[1].plot(bb / 1e6, v2_res / dv2 / np.sqrt(fit['chi2_red']), ls='none', marker='s', ms=2, color=datacol, zorder=1)
    ax[1].axhline(0.0, ls='--', color=gridcol, zorder=2)
    text = ax[1].text(
        0.99, 0.96, '$\chi^2$ = %.3f' % fit['chi2_red'], ha='right', va='top', transform=ax[1].transAxes, zorder=3
    )
    text.set_path_effects([PathEffects.withStroke(linewidth=3, foreground='white')])
    ylim = np.max(np.abs(ax[1].get_ylim()))
    ax[1].set_ylim(-ylim, ylim)
    ax[1].set_xlabel('Baseline [M$\lambda$]')
    ax[1].set_ylabel('Res. [$\sigma$/$\chi$]')
    plt.subplots_adjust(wspace=0.0, hspace=0.0)
    fig.align_ylabels()
    plt.suptitle('Uniform disk fit')
    if ofile is not None:
        index = ofile.rfind('/')
        if index != -1:
            temp = ofile[:index]
            if not os.path.exists(temp):
                os.makedirs(temp)
        if ofile[-4:] in formats_known:
            plt.savefig(ofile[:-4] + '_v2_ud' + ofile[-4:])
        else:
            plt.savefig(ofile + '_v2_ud.pdf')
    # plt.show()
    plt.close()


def v2_ud(data_list, fit, smear=None, ofile=None):
    """
    Parameters
    ----------
    data_list: list of dict
        List of data whose squared visibility amplitudes shall be plotted. The
        list contains one data structure for each observation.
    fit: dict
        Uniform disk fit whose squared visibility amplitudes shall be plotted.
    smear: int
        Numerical bandwidth smearing which shall be used.
    ofile: str
        Path under which figures shall be saved.
    """

    v2 = []
    dv2 = []
    v2_mod = []
    for i in range(len(data_list)):
        v2 += [data_list[i]['v2'].flatten()]
        dv2 += [data_list[i]['dv2'].flatten()]
        vis_mod = util.vis_ud(p0=fit['p'], data=data_list[i], smear=smear)
        v2_mod += [util.v2v2(vis_mod, data=data_list[i]).flatten()]
    v2 = np.concatenate(v2)
    dv2 = np.concatenate(dv2)
    v2_mod = np.concatenate(v2_mod)
    v2_res = v2 - v2_mod

    fig, ax = plt.subplots(2, 1, sharex='col', gridspec_kw={'height_ratios': [4, 1]}, figsize=(6.4, 4.8))
    ax[0].errorbar(
        v2_mod, v2, yerr=dv2, elinewidth=1, ls='none', marker='s', ms=2, color=datacol, zorder=1, label='Data'
    )
    ax[0].plot(
        [np.min(v2_mod), np.max(v2_mod)], [np.min(v2_mod), np.max(v2_mod)], color=modelcol, zorder=4, label='Model'
    )
    temp = ax[0].get_ylim()
    ax[0].axhline(1.0, ls='--', color=gridcol, zorder=2)
    text = ax[0].text(
        0.01,
        0.01,
        '$\\theta$ = %.5f +/- %.5f mas' % (fit['p'][0], fit['dp'][0]),
        ha='left',
        va='bottom',
        transform=ax[0].transAxes,
        zorder=5,
    )
    text.set_path_effects([PathEffects.withStroke(linewidth=3, foreground='white')])
    ax[0].set_ylim(temp)
    ax[0].set_ylabel('Data $|V|^2$')
    ax[0].legend(loc='upper left')
    ax[1].plot(v2_mod, v2_res / dv2 / np.sqrt(fit['chi2_red']), ls='none', marker='s', ms=2, color=datacol, zorder=1)
    ax[1].axhline(0.0, ls='--', color=gridcol, zorder=2)
    text = ax[1].text(
        0.99, 0.96, '$\chi^2$ = %.3f' % fit['chi2_red'], ha='right', va='top', transform=ax[1].transAxes, zorder=3
    )
    text.set_path_effects([PathEffects.withStroke(linewidth=3, foreground='white')])
    ylim = np.max(np.abs(ax[1].get_ylim()))
    ax[1].set_ylim(-ylim, ylim)
    ax[1].set_xlabel('Model $|V|^2$')
    ax[1].set_ylabel('Res. [$\sigma$/$\chi$]')
    plt.subplots_adjust(wspace=0.0, hspace=0.0)
    fig.align_ylabels()
    plt.suptitle('Uniform disk fit')
    if ofile is not None:
        index = ofile.rfind('/')
        if index != -1:
            temp = ofile[:index]
            if not os.path.exists(temp):
                os.makedirs(temp)
        if ofile[-4:] in formats_known:
            plt.savefig(ofile[:-4] + '_v2_ud' + ofile[-4:])
        else:
            plt.savefig(ofile + '_v2_ud.pdf')
    # plt.show()
    plt.close()


def cp_bin(data_list, fit, smear=None, ofile=None):
    """
    Parameters
    ----------
    data_list: list of dict
        List of data whose closure phases shall be plotted. The list contains
        one data structure for each observation.
    fit: dict
        Point-source companion fit whose closure phase shall be plotted.
    smear: int
        Numerical bandwidth smearing which shall be used.
    ofile: str
        Path under which figures shall be saved.
    """

    cp = []
    dcp = []
    cp_mod = []
    for i in range(len(data_list)):
        dra = fit['p'][1].copy()
        ddec = fit['p'][2].copy()
        rho = np.sqrt(dra**2 + ddec**2)
        phi = np.rad2deg(np.arctan2(dra, ddec))
        if pa_mtoc == '-':
            phi -= data_list[i]['pa']
        elif pa_mtoc == '+':
            phi += data_list[i]['pa']
        else:
            raise UserWarning('Model to chip conversion for position angle not known')
        phi = ((phi + 180.0) % 360.0) - 180.0
        dra_temp = rho * np.sin(np.deg2rad(phi))
        ddec_temp = rho * np.cos(np.deg2rad(phi))
        p0_temp = np.array([fit['p'][0].copy(), dra_temp, ddec_temp])
        cp += [data_list[i]['cp'].flatten()]
        dcp += [data_list[i]['dcp'].flatten()]
        vis_mod = util.vis_bin(p0=p0_temp, data=data_list[i], smear=smear)
        cp_mod += [util.v2cp(vis_mod, data=data_list[i]).flatten()]
    cp = np.concatenate(cp)
    dcp = np.concatenate(dcp)
    cp_mod = np.concatenate(cp_mod)
    cp_res = cp - cp_mod

    fig, ax = plt.subplots(2, 1, sharex='col', gridspec_kw={'height_ratios': [4, 1]}, figsize=(6.4, 4.8))
    ax[0].errorbar(
        cp_mod, cp, yerr=dcp, elinewidth=1, ls='none', marker='s', ms=2, color=datacol, zorder=1, label='Data'
    )
    ax[0].plot(
        [np.min(cp_mod), np.max(cp_mod)], [np.min(cp_mod), np.max(cp_mod)], color=modelcol, zorder=4, label='Model'
    )
    ax[0].axhline(0.0, ls='--', color=gridcol, zorder=2)
    text = ax[0].text(
        0.01,
        0.01,
        '$f$ = %.3f +/- %.3f %%' % (fit['p'][0] * 100.0, fit['dp'][0] * 100.0),
        ha='left',
        va='bottom',
        transform=ax[0].transAxes,
        zorder=5,
    )
    text.set_path_effects([PathEffects.withStroke(linewidth=3, foreground='white')])
    ax[0].set_ylabel('Data closure phase [rad]')
    ax[0].legend(loc='upper left')
    ax[1].plot(cp_mod, cp_res / dcp / np.sqrt(fit['chi2_red']), ls='none', marker='s', ms=2, color=datacol, zorder=1)
    ax[1].axhline(0.0, ls='--', color=gridcol, zorder=2)
    text = ax[1].text(
        0.99, 0.96, '$\chi^2$ = %.3f' % fit['chi2_red'], ha='right', va='top', transform=ax[1].transAxes, zorder=3
    )
    text.set_path_effects([PathEffects.withStroke(linewidth=3, foreground='white')])
    ylim = np.max(np.abs(ax[1].get_ylim()))
    ax[1].set_ylim(-ylim, ylim)
    ax[1].set_xlabel('Model closure phase [rad]')
    ax[1].set_ylabel('Res. [$\sigma$/$\chi$]')
    plt.subplots_adjust(wspace=0.25, hspace=0.0)
    fig.align_ylabels()
    plt.suptitle('Point-source companion fit')
    if ofile is not None:
        index = ofile.rfind('/')
        if index != -1:
            temp = ofile[:index]
            if not os.path.exists(temp):
                os.makedirs(temp)
        if ofile[-4:] in formats_known:
            plt.savefig(ofile[:-4] + '_cp_bin' + ofile[-4:])
        else:
            plt.savefig(ofile + '_cp_bin.pdf')
    # plt.show()
    plt.close()


def v2_cp_ud_bin(data_list, fit, smear=None, ofile=None):
    """
    Parameters
    ----------
    data_list: list of dict
        List of data whose squared visibility amplitudes and closure phases
        shall be plotted. The list contains one data structure for each
        observation.
    fit: dict
        Uniform disk with point-source companion fit whose squared visibility
        amplitudes and closure phases shall be plotted.
    smear: int
        Numerical bandwidth smearing which shall be used.
    ofile: str
        Path under which figures shall be saved.
    """

    v2 = []
    dv2 = []
    v2_mod = []
    cp = []
    dcp = []
    cp_mod = []
    for i in range(len(data_list)):
        dra = fit['p'][1].copy()
        ddec = fit['p'][2].copy()
        rho = np.sqrt(dra**2 + ddec**2)
        phi = np.rad2deg(np.arctan2(dra, ddec))
        if pa_mtoc == '-':
            phi -= data_list[i]['pa']
        elif pa_mtoc == '+':
            phi += data_list[i]['pa']
        else:
            raise UserWarning('Model to chip conversion for position angle not known')
        phi = ((phi + 180.0) % 360.0) - 180.0
        dra_temp = rho * np.sin(np.deg2rad(phi))
        ddec_temp = rho * np.cos(np.deg2rad(phi))
        p0_temp = np.array([fit['p'][0].copy(), dra_temp, ddec_temp, fit['p'][3].copy()])
        v2 += [data_list[i]['v2'].flatten()]
        dv2 += [data_list[i]['dv2'].flatten()]
        cp += [data_list[i]['cp'].flatten()]
        dcp += [data_list[i]['dcp'].flatten()]
        vis_mod = util.vis_ud_bin(p0=p0_temp, data=data_list[i], smear=smear)
        v2_mod += [util.v2v2(vis_mod, data=data_list[i]).flatten()]
        cp_mod += [util.v2cp(vis_mod, data=data_list[i]).flatten()]
    v2 = np.concatenate(v2)
    dv2 = np.concatenate(dv2)
    v2_mod = np.concatenate(v2_mod)
    v2_res = v2 - v2_mod
    cp = np.concatenate(cp)
    dcp = np.concatenate(dcp)
    cp_mod = np.concatenate(cp_mod)
    cp_res = cp - cp_mod

    fig, ax = plt.subplots(2, 2, sharex='col', gridspec_kw={'height_ratios': [4, 1]}, figsize=(9.6, 4.8))
    ax[0, 0].errorbar(
        v2_mod, v2, yerr=dv2, elinewidth=1, ls='none', marker='s', ms=2, color=datacol, zorder=1, label='Data'
    )
    ax[0, 0].plot(
        [np.min(v2_mod), np.max(v2_mod)], [np.min(v2_mod), np.max(v2_mod)], color=modelcol, zorder=4, label='Model'
    )
    temp = ax[0, 0].get_ylim()
    ax[0, 0].axhline(1.0, ls='--', color=gridcol, zorder=2)
    text = ax[0, 0].text(
        0.01,
        0.01,
        '$\\theta$ = %.5f +/- %.5f mas' % (fit['p'][3], fit['dp'][3]),
        ha='left',
        va='bottom',
        transform=ax[0, 0].transAxes,
        zorder=5,
    )
    text.set_path_effects([PathEffects.withStroke(linewidth=3, foreground='white')])
    ax[0, 0].set_ylim(temp)
    ax[0, 0].set_ylabel('Data $|V|^2$')
    ax[0, 0].legend(loc='upper left')
    ax[1, 0].plot(v2_mod, v2_res / dv2 / np.sqrt(fit['chi2_red']), ls='none', marker='s', ms=2, color=datacol, zorder=1)
    ax[1, 0].axhline(0.0, ls='--', color=gridcol, zorder=2)
    text = ax[1, 0].text(
        0.99, 0.96, '$\chi^2$ = %.3f' % fit['chi2_red'], ha='right', va='top', transform=ax[1, 0].transAxes, zorder=3
    )
    text.set_path_effects([PathEffects.withStroke(linewidth=3, foreground='white')])
    ylim = np.max(np.abs(ax[1, 0].get_ylim()))
    ax[1, 0].set_ylim(-ylim, ylim)
    ax[1, 0].set_xlabel('Model $|V|^2$')
    ax[1, 0].set_ylabel('Res. [$\sigma$/$\chi$]')
    ax[0, 1].errorbar(
        cp_mod, cp, yerr=dcp, elinewidth=1, ls='none', marker='s', ms=2, color=datacol, zorder=1, label='Data'
    )
    ax[0, 1].plot(
        [np.min(cp_mod), np.max(cp_mod)], [np.min(cp_mod), np.max(cp_mod)], color=modelcol, zorder=4, label='Model'
    )
    ax[0, 1].axhline(0.0, ls='--', color=gridcol, zorder=2)
    text = ax[0, 1].text(
        0.01,
        0.01,
        '$f$ = %.3f +/- %.3f %%' % (fit['p'][0] * 100.0, fit['dp'][0] * 100.0),
        ha='left',
        va='bottom',
        transform=ax[0, 1].transAxes,
        zorder=5,
    )
    text.set_path_effects([PathEffects.withStroke(linewidth=3, foreground='white')])
    ax[0, 1].set_ylabel('Data closure phase [rad]')
    ax[0, 1].legend(loc='upper left')
    ax[1, 1].plot(cp_mod, cp_res / dcp / np.sqrt(fit['chi2_red']), ls='none', marker='s', ms=2, color=datacol, zorder=1)
    ax[1, 1].axhline(0.0, ls='--', color=gridcol, zorder=2)
    text = ax[1, 1].text(
        0.99, 0.96, '$\chi^2$ = %.3f' % fit['chi2_red'], ha='right', va='top', transform=ax[1, 1].transAxes, zorder=3
    )
    text.set_path_effects([PathEffects.withStroke(linewidth=3, foreground='white')])
    ylim = np.max(np.abs(ax[1, 1].get_ylim()))
    ax[1, 1].set_ylim(-ylim, ylim)
    ax[1, 1].set_xlabel('Model closure phase [rad]')
    ax[1, 1].set_ylabel('Res. [$\sigma$/$\chi$]')
    plt.subplots_adjust(wspace=1.0 / 3.0, hspace=0.0)
    fig.align_ylabels()
    plt.suptitle('Uniform disk with point-source companion fit')
    if ofile is not None:
        index = ofile.rfind('/')
        if index != -1:
            temp = ofile[:index]
            if not os.path.exists(temp):
                os.makedirs(temp)
        if ofile[-4:] in formats_known:
            plt.savefig(ofile[:-4] + '_v2_cp_ud_bin' + ofile[-4:])
        else:
            plt.savefig(ofile + '_v2_cp_ud_bin.pdf')
    # plt.show()
    plt.close()


def kp_bin(data_list, fit, smear=None, ofile=None):
    """
    Parameters
    ----------
    data_list: list of dict
        List of data whose kernel phases shall be plotted. The list contains
        one data structure for each observation.
    fit: dict
        Point-source companion fit whose kernel phase shall be plotted.
    smear: int
        Numerical bandwidth smearing which shall be used.
    ofile: str
        Path under which figures shall be saved.
    """

    kp = []
    dkp = []
    kp_mod = []
    for i in range(len(data_list)):
        dra = fit['p'][1].copy()
        ddec = fit['p'][2].copy()
        rho = np.sqrt(dra**2 + ddec**2)
        phi = np.rad2deg(np.arctan2(dra, ddec))
        if pa_mtoc == '-':
            phi -= data_list[i]['pa']
        elif pa_mtoc == '+':
            phi += data_list[i]['pa']
        else:
            raise UserWarning('Model to chip conversion for position angle not known')
        phi = ((phi + 180.0) % 360.0) - 180.0
        dra_temp = rho * np.sin(np.deg2rad(phi))
        ddec_temp = rho * np.cos(np.deg2rad(phi))
        p0_temp = np.array([fit['p'][0].copy(), dra_temp, ddec_temp])
        kp += [data_list[i]['kp'].flatten()]
        dkp += [data_list[i]['dkp'].flatten()]
        vis_mod = util.vis_bin(p0=p0_temp, data=data_list[i], smear=smear)
        kp_mod += [util.v2kp(vis_mod, data=data_list[i]).flatten()]
    kp = np.concatenate(kp)
    dkp = np.concatenate(dkp)
    kp_mod = np.concatenate(kp_mod)
    kp_res = kp - kp_mod

    fig, ax = plt.subplots(2, 1, sharex='col', gridspec_kw={'height_ratios': [4, 1]}, figsize=(6.4, 4.8))
    ax[0].errorbar(
        kp_mod, kp, yerr=dkp, elinewidth=1, ls='none', marker='s', ms=2, color=datacol, zorder=1, label='Data'
    )
    ax[0].plot(
        [np.min(kp_mod), np.max(kp_mod)], [np.min(kp_mod), np.max(kp_mod)], color=modelcol, zorder=4, label='Model'
    )
    ax[0].axhline(0.0, ls='--', color=gridcol, zorder=2)
    text = ax[0].text(
        0.01,
        0.01,
        '$f$ = %.3f +/- %.3f %%' % (fit['p'][0] * 100.0, fit['dp'][0] * 100.0),
        ha='left',
        va='bottom',
        transform=ax[0].transAxes,
        zorder=5,
    )
    text.set_path_effects([PathEffects.withStroke(linewidth=3, foreground='white')])
    ax[0].set_ylabel('Data kernel phase [rad]')
    ax[0].legend(loc='upper left')
    ax[1].plot(kp_mod, kp_res / dkp / np.sqrt(fit['chi2_red']), ls='none', marker='s', ms=2, color=datacol, zorder=1)
    ax[1].axhline(0.0, ls='--', color=gridcol, zorder=2)
    text = ax[1].text(
        0.99, 0.96, '$\chi^2$ = %.3f' % fit['chi2_red'], ha='right', va='top', transform=ax[1].transAxes, zorder=3
    )
    text.set_path_effects([PathEffects.withStroke(linewidth=3, foreground='white')])
    ylim = np.max(np.abs(ax[1].get_ylim()))
    ax[1].set_ylim(-ylim, ylim)
    ax[1].set_xlabel('Model kernel phase [rad]')
    ax[1].set_ylabel('Res. [$\sigma$/$\chi$]')
    plt.subplots_adjust(wspace=0.25, hspace=0.0)
    fig.align_ylabels()
    plt.suptitle('Point-source companion fit')
    if ofile is not None:
        index = ofile.rfind('/')
        if index != -1:
            temp = ofile[:index]
            if not os.path.exists(temp):
                os.makedirs(temp)
        if ofile[-4:] in formats_known:
            plt.savefig(ofile[:-4] + '_kp_bin' + ofile[-4:])
        else:
            plt.savefig(ofile + '_kp_bin.pdf')
    # plt.show()
    plt.close()


def lincmap(
    pps,
    pes,
    chi2s,
    nsigmas,
    fit,
    sep_range,
    step_size,
    vmin=None,
    vmax=None,
    ofile=None,
    searchbox=None,
    plot_nsigma=False,
):
    """
    Parameters
    ----------
    pps: array
        Array of shape (model parameters x RA steps x DEC steps) containing
        best fit model parameters for grid.
    pes: array
        Array of shape (model parameters x RA steps x DEC steps) containing
        uncertainties of best fit model parameters for grid.
    chi2s: array
        Array of shape (RA steps x DEC steps) containing best fit
        chi-squared for the grid.
    nsigmas: array
        Array of shape (RA steps x DEC steps) containing best fit detection
        significance for the grid.
    fit: dict
        Model fit whose chi-squared map shall be plotted.
    sep_range: tuple of float
        Min. and max. angular separation of grid (mas).
    step_size: float
        Step size of grid (mas).
    vmin : float
        Log10 of contrast map vmin.
    vmax : float
        Log10 of contrast map vmax.
    ofile: str
        Path under which figures shall be saved.
    searchbox: dict
        Search box inside of which the companion is expected to be. Accepted
        formats are {'RA': [RA_min, RA_max], 'DEC': [DEC_min, DEC_max], 'rho':
        [rho_min, rho_max], 'phi': [phi_min, phi_max]}. Note that -180 <= phi
        < 180.
    plot_nsigma: bool
            Plot detection significance instead of chi-squared map.
    """

    grid_ra_dec, grid_sep_pa = util.get_grid(sep_range=sep_range, step_size=step_size, verbose=False)
    emax = np.nanmax(grid_ra_dec[0])
    sep = np.sqrt(fit['p'][1] ** 2 + fit['p'][2] ** 2)
    pa = np.rad2deg(np.arctan2(fit['p'][1], fit['p'][2]))
    rad, avg = ot.azimuthalAverage(np.abs(pps[0]), returnradii=True, binsize=1.0)
    std = ot.azimuthalAverage(np.abs(pps[0]), binsize=1.0, stddev=True)
    rad *= step_size
    if searchbox is not None:
        searchmap = np.ones_like(grid_ra_dec[0].flatten())
        if 'RA' in searchbox.keys():
            RA = grid_ra_dec[0].flatten()
            searchmap[RA < searchbox['RA'][0]] = 0.0
            searchmap[RA > searchbox['RA'][1]] = 0.0
        if 'DEC' in searchbox.keys():
            DEC = grid_ra_dec[1].flatten()
            searchmap[DEC < searchbox['DEC'][0]] = 0.0
            searchmap[DEC > searchbox['DEC'][1]] = 0.0
        if 'rho' in searchbox.keys():
            rho = np.sqrt(grid_ra_dec[0].flatten() ** 2 + grid_ra_dec[1].flatten() ** 2)
            searchmap[rho < searchbox['rho'][0]] = 0.0
            searchmap[rho > searchbox['rho'][1]] = 0.0
        if 'phi' in searchbox.keys():
            phi = np.rad2deg(np.arctan2(grid_ra_dec[0].flatten(), grid_ra_dec[1].flatten()))
            searchmap[phi < searchbox['phi'][0]] = 0.0
            searchmap[phi > searchbox['phi'][1]] = 0.0
        searchmap = searchmap.reshape(grid_ra_dec[0].shape)
        searchmap[np.isnan(grid_ra_dec[0])] = 0.0

    colors = plt.rcParams['axes.prop_cycle'].by_key()['color']
    fig, ax = plt.subplots(1, 3, figsize=(19.2, 4.8))
    temp = pps[0]
    temp[temp <= 0.0] = np.min(temp[temp > 0.0])
    if vmin is None:
        vmin = np.log10(np.nanpercentile(temp, 55.0))
    if vmax is None:
        vmax = -1
    p0 = ax[0].imshow(
        np.log10(temp),
        cmap='hot',
        vmin=vmin,
        vmax=vmax,
        origin='lower',
        extent=(emax + step_size / 2.0, -emax - step_size / 2.0, -emax - step_size / 2.0, emax + step_size / 2.0),
    )
    c0 = plt.colorbar(p0, ax=ax[0])
    c0.set_label(r'$\mathrm{log_{10}}$(relative flux)', rotation=270, labelpad=20)
    ax[0].plot(0.0, 0.0, marker='*', color='black', markersize=10)
    cc = plt.Circle((fit['p'][1], fit['p'][2]), emax / 10.0, color='white', lw=5, fill=False)
    ax[0].add_artist(cc)
    cc = plt.Circle((fit['p'][1], fit['p'][2]), emax / 10.0, color='black', lw=2.5, fill=False)
    ax[0].add_artist(cc)
    ax[0].set_xlabel('$\Delta$RA [mas]')
    ax[0].set_ylabel('$\Delta$DEC [mas]')
    ax[0].set_title('Linear contrast map')
    if not plot_nsigma:
        p1 = ax[1].imshow(
            chi2s / fit['ndof'],
            cmap='cubehelix',
            origin='lower',
            extent=(emax + step_size / 2.0, -emax - step_size / 2.0, -emax - step_size / 2.0, emax + step_size / 2.0),
        )
    else:
        p1 = ax[1].imshow(
            nsigmas,
            cmap='cubehelix_r',
            origin='lower',
            extent=(emax + step_size / 2.0, -emax - step_size / 2.0, -emax - step_size / 2.0, emax + step_size / 2.0),
        )
    c1 = plt.colorbar(p1, ax=ax[1])
    if not plot_nsigma:
        c1.set_label('$\chi^2$', rotation=270, labelpad=20)
    else:
        c1.set_label('$N_{\sigma}$', rotation=270, labelpad=20)
    if searchbox is not None:
        ax[1].imshow(
            searchmap,
            cmap='Reds',
            origin='lower',
            extent=(emax + step_size / 2.0, -emax - step_size / 2.0, -emax - step_size / 2.0, emax + step_size / 2.0),
            alpha=0.5,
        )
    ax[1].plot(0.0, 0.0, marker='*', color='black', markersize=10)
    cc = plt.Circle((fit['p'][1], fit['p'][2]), emax / 10.0, color='white', lw=5, fill=False)
    ax[1].add_artist(cc)
    cc = plt.Circle((fit['p'][1], fit['p'][2]), emax / 10.0, color='black', lw=2.5, fill=False)
    ax[1].add_artist(cc)
    text = ax[1].text(
        0.01,
        0.99,
        '$f$ = %.3e +/- %.3e %%' % (fit['p'][0] * 100.0, fit['dp'][0] * 100.0),
        ha='left',
        va='top',
        color='black',
        transform=ax[1].transAxes,
    )
    text.set_path_effects([PathEffects.withStroke(linewidth=3, foreground='white')])
    text = ax[1].text(
        0.01, 0.06, '$\\rho$ = %.1f mas' % sep, ha='left', va='bottom', color='black', transform=ax[1].transAxes
    )
    text.set_path_effects([PathEffects.withStroke(linewidth=3, foreground='white')])
    text = ax[1].text(
        0.01, 0.01, '$\\varphi$ = %.1f deg' % pa, ha='left', va='bottom', color='black', transform=ax[1].transAxes
    )
    text.set_path_effects([PathEffects.withStroke(linewidth=3, foreground='white')])
    text = ax[1].text(
        0.99,
        0.99,
        '$N_{\sigma}$ = %.1f' % fit['nsigma'],
        ha='right',
        va='top',
        color='black',
        transform=ax[1].transAxes,
    )
    text.set_path_effects([PathEffects.withStroke(linewidth=3, foreground='white')])
    text = ax[1].text(
        0.99,
        0.01,
        '$\chi^2$ = %.3f' % fit['chi2_red'],
        ha='right',
        va='bottom',
        color='black',
        transform=ax[1].transAxes,
    )
    text.set_path_effects([PathEffects.withStroke(linewidth=3, foreground='white')])
    ax[1].set_xlabel('$\Delta$RA [mas]')
    ax[1].set_ylabel('$\Delta$DEC [mas]')
    if not plot_nsigma:
        if searchbox is None:
            ax[1].set_title('Chi-squared map')
        else:
            ax[1].set_title('Chi-squared map (search region shaded red)')
    else:
        if searchbox is None:
            ax[1].set_title('Detection significance')
        else:
            ax[1].set_title('Detection significance (search region shaded red)')
    ax[2].plot(rad, avg, color=colors[0], label='avg')
    ax[2].fill_between(rad, avg - std, avg + std, ec='None', fc=colors[0], alpha=1.0 / 3.0)
    ax[2].grid(axis='y')
    ax[2].set_yscale('log')
    ax[2].set_xlabel('Separation [mas]')
    ax[2].set_ylabel('Contrast')
    ax[2].set_title('Detection limits (1-$\sigma$)')
    ax[2].legend(loc='upper right')
    # ax = ax[2].twinx()
    # ax.plot(rad, max/avg, color='black', ls=':')
    # ax.set_ylabel(r'Significance [$\sigma$]', rotation=270, labelpad=20)
    plt.tight_layout()
    if ofile is not None:
        index = ofile.rfind('/')
        if index != -1:
            temp = ofile[:index]
            if not os.path.exists(temp):
                os.makedirs(temp)
        if ofile[-4:] in formats_known:
            plt.savefig(ofile[:-4] + '_lincmap' + ofile[-4:])
        else:
            plt.savefig(ofile + '_lincmap.pdf')
    # plt.show()
    plt.close()


def chi2map(pps_unique, chi2s_unique, fit, sep_range, step_size, ofile=None, searchbox=None):
    """
    Parameters
    ----------
    pps_unique: array
        Array of shape (unique minima x model parameters) containing best fit
        model parameters for each unique minimum.
    chi2s_unique: array
        Array of shape (unique minima) containing best fit chi-squared for
        each unique minimum.
    fit: dict
        Model fit whose chi-squared map shall be plotted.
    sep_range: tuple of float
        Min. and max. angular separation of grid (mas).
    step_size: float
        Step size of grid (mas).
    ofile: str
        Path under which figures shall be saved.
    searchbox: dict
        Search box inside of which the companion is expected to be. Accepted
        formats are {'RA': [RA_min, RA_max], 'DEC': [DEC_min, DEC_max], 'rho':
        [rho_min, rho_max], 'phi': [phi_min, phi_max]}. Note that -180 <= phi
        < 180.
    """

    grid_ra_dec_fine, grid_sep_pa_fine = util.get_grid(sep_range=sep_range, step_size=step_size / 4.0, verbose=False)
    emax = np.nanmax(grid_ra_dec_fine[0])
    func = Rbf(pps_unique[:, 1], pps_unique[:, 2], chi2s_unique, function='linear')
    chi2s_rbf = func(grid_ra_dec_fine[0].flatten(), grid_ra_dec_fine[1].flatten()).reshape(grid_ra_dec_fine[0].shape)
    sep = np.sqrt(fit['p'][1] ** 2 + fit['p'][2] ** 2)
    pa = np.rad2deg(np.arctan2(fit['p'][1], fit['p'][2]))
    dsep = np.sqrt((fit['p'][1] / sep * fit['dp'][1]) ** 2 + (fit['p'][2] / sep * fit['dp'][2]) ** 2)
    dpa = np.rad2deg(np.sqrt((fit['p'][2] / sep**2 * fit['dp'][1]) ** 2 + (-fit['p'][1] / sep**2 * fit['dp'][2]) ** 2))
    if searchbox is not None:
        searchmap = np.ones_like(grid_ra_dec_fine[0].flatten())
        if 'RA' in searchbox.keys():
            RA = grid_ra_dec_fine[0].flatten()
            searchmap[RA < searchbox['RA'][0]] = 0.0
            searchmap[RA > searchbox['RA'][1]] = 0.0
        if 'DEC' in searchbox.keys():
            DEC = grid_ra_dec_fine[1].flatten()
            searchmap[DEC < searchbox['DEC'][0]] = 0.0
            searchmap[DEC > searchbox['DEC'][1]] = 0.0
        if 'rho' in searchbox.keys():
            rho = np.sqrt(grid_ra_dec_fine[0].flatten() ** 2 + grid_ra_dec_fine[1].flatten() ** 2)
            searchmap[rho < searchbox['rho'][0]] = 0.0
            searchmap[rho > searchbox['rho'][1]] = 0.0
        if 'phi' in searchbox.keys():
            phi = np.rad2deg(np.arctan2(grid_ra_dec_fine[0].flatten(), grid_ra_dec_fine[1].flatten()))
            searchmap[phi < searchbox['phi'][0]] = 0.0
            searchmap[phi > searchbox['phi'][1]] = 0.0
        searchmap = searchmap.reshape(grid_ra_dec_fine[0].shape)
        searchmap[np.isnan(grid_ra_dec_fine[0])] = 0.0

    fig = plt.figure(figsize=(6.4, 4.8))
    ax = plt.gca()
    p0 = ax.imshow(
        chi2s_rbf / fit['ndof'],
        cmap='cubehelix',
        origin='lower',
        extent=(emax + step_size / 2.0, -emax - step_size / 2.0, -emax - step_size / 2.0, emax + step_size / 2.0),
    )
    c0 = plt.colorbar(p0, ax=ax)
    c0.set_label('$\chi^2$', rotation=270, labelpad=20)
    if searchbox is not None:
        ax.imshow(
            searchmap,
            cmap='Reds',
            origin='lower',
            extent=(emax + step_size / 2.0, -emax - step_size / 2.0, -emax - step_size / 2.0, emax + step_size / 2.0),
            alpha=0.5,
        )
    ax.plot(0.0, 0.0, marker='*', color='black', markersize=10)
    cc = plt.Circle((fit['p'][1], fit['p'][2]), emax / 10.0, color='white', lw=5, fill=False)
    ax.add_artist(cc)
    cc = plt.Circle((fit['p'][1], fit['p'][2]), emax / 10.0, color='black', lw=2.5, fill=False)
    ax.add_artist(cc)
    text = ax.text(
        0.01,
        0.99,
        '$f$ = %.3f +/- %.3f %%' % (fit['p'][0] * 100.0, fit['dp'][0] * 100.0),
        ha='left',
        va='top',
        color='black',
        transform=ax.transAxes,
    )
    text.set_path_effects([PathEffects.withStroke(linewidth=3, foreground='white')])
    text = ax.text(
        0.01,
        0.06,
        '$\\rho$ = %.1f +/- %.1f mas' % (sep, dsep),
        ha='left',
        va='bottom',
        color='black',
        transform=ax.transAxes,
    )
    text.set_path_effects([PathEffects.withStroke(linewidth=3, foreground='white')])
    text = ax.text(
        0.01,
        0.01,
        '$\\varphi$ = %.1f +/- %.1f deg' % (pa, dpa),
        ha='left',
        va='bottom',
        color='black',
        transform=ax.transAxes,
    )
    text.set_path_effects([PathEffects.withStroke(linewidth=3, foreground='white')])
    text = ax.text(
        0.99, 0.99, '$N_{\sigma}$ = %.1f' % fit['nsigma'], ha='right', va='top', color='black', transform=ax.transAxes
    )
    text.set_path_effects([PathEffects.withStroke(linewidth=3, foreground='white')])
    text = ax.text(
        0.99, 0.01, '$\chi^2$ = %.3f' % fit['chi2_red'], ha='right', va='bottom', color='black', transform=ax.transAxes
    )
    text.set_path_effects([PathEffects.withStroke(linewidth=3, foreground='white')])
    ax.set_xlabel('$\Delta$RA [mas]')
    ax.set_ylabel('$\Delta$DEC [mas]')
    if searchbox is None:
        plt.suptitle('Chi-squared map')
    else:
        plt.suptitle('Chi-squared map (search region shaded red)')
    if ofile is not None:
        index = ofile.rfind('/')
        if index != -1:
            temp = ofile[:index]
            if not os.path.exists(temp):
                os.makedirs(temp)
        if ofile[-4:] in formats_known:
            plt.savefig(ofile[:-4] + '_chi2map' + ofile[-4:])
        else:
            plt.savefig(ofile + '_chi2map.pdf')
    # plt.show()
    plt.close()

    return chi2s_rbf, grid_ra_dec_fine


def chains(fit, samples, ofile=None, fixpos=False):
    """
    Parameters
    ----------
    fit: dict
        Model fit whose MCMC chains shall be plotted.
    samples: array
        Posterior samples.
    ofile: str
        Path under which figures shall be saved.
    fixpos: bool
        Fix position of fit?
    """

    if fit['model'] == 'ud':
        fig = plt.figure()
        plt.plot(samples[:, 0], color=datacol)
        plt.axhline(np.percentile(samples[:, 0], 50.0), color=modelcol, label='MCMC median')
        plt.axhline(fit['p'][0], ls='--', color=gridcol, label='Initial guess')
        plt.xlabel('Step')
        plt.ylabel('$\\theta$ [mas]')
        plt.legend(loc='upper right')
        plt.suptitle('MCMC chains')
        if ofile is not None:
            index = ofile.rfind('/')
            if index != -1:
                temp = ofile[:index]
                if not os.path.exists(temp):
                    os.makedirs(temp)
            if ofile[-4:] in formats_known:
                plt.savefig(ofile[:-4] + '_mcmc_chains' + ofile[-4:])
            else:
                plt.savefig(ofile + '_mcmc_chains.pdf')
        # plt.show()
        plt.close()
<<<<<<< HEAD
    elif (fit['model'] == 'bin'):
        if (len(fit['p']) == 3):
            ylabels = ['$f$ [%]', '$\\rho$ [mas]', '$\\varphi$ [deg]']
            rho = np.sqrt(samples[:, 1]**2+samples[:, 2]**2)
            rho0 = np.sqrt(fit['p'][1]**2+fit['p'][2]**2)
            phi = np.rad2deg(np.arctan2(samples[:, 1], samples[:, 2]))
            phi0 = np.rad2deg(np.arctan2(fit['p'][1], fit['p'][2]))
            fig, ax = plt.subplots(len(fit['p']), 1, sharex='col', figsize=(6.4, 1.6*len(fit['p'])))
            ax[0].plot(samples[:, 0]*100., color=datacol)
            ax[0].axhline(np.percentile(samples[:, 0], 50.)*100., color=modelcol, label='MCMC median')
            ax[0].axhline(fit['p'][0]*100., ls='--', color=gridcol, label='Initial guess')
            ax[1].plot(rho, color=datacol)
            ax[1].axhline(np.percentile(rho, 50.), color=modelcol)
            ax[1].axhline(rho0, ls='--', color=gridcol)
            ax[2].plot(phi, color=datacol)
            ax[2].axhline(np.percentile(phi, 50.), color=modelcol)
=======
    elif fit['model'] == 'bin':
        if fixpos:
            ylabels = ['$f$ [%]']
            fig = plt.figure(figsize=(6.4, 1.6))
            plt.plot(samples[:, 0] * 100.0, color=datacol)
            plt.axhline(np.percentile(samples[:, 0], 50.0) * 100.0, color=modelcol, label='MCMC median')
            plt.axhline(fit['p'][0] * 100.0, ls='--', color=gridcol, label='Initial guess')
            plt.xlabel('Step')
            plt.ylabel(ylabels[0])
            plt.tight_layout()
        else:
            ylabels = ['$f$ [%]', '$\\rho$ [mas]', '$\\varphi$ [deg]']
            rho = np.sqrt(samples[:, 1] ** 2 + samples[:, 2] ** 2)
            rho0 = np.sqrt(fit['p'][1] ** 2 + fit['p'][2] ** 2)
            phi = np.rad2deg(np.arctan2(samples[:, 1], samples[:, 2]))
            phi0 = np.rad2deg(np.arctan2(fit['p'][1], fit['p'][2]))
            fig, ax = plt.subplots(len(fit['p']), 1, sharex='col', figsize=(6.4, 1.6 * len(fit['p'])))
            ax[0].plot(samples[:, 0] * 100.0, color=datacol)
            ax[0].axhline(np.percentile(samples[:, 0], 50.0) * 100.0, color=modelcol, label='MCMC median')
            ax[0].axhline(fit['p'][0] * 100.0, ls='--', color=gridcol, label='Initial guess')
            ax[1].plot(rho, color=datacol)
            ax[1].axhline(np.percentile(rho, 50.0), color=modelcol)
            ax[1].axhline(rho0, ls='--', color=gridcol)
            ax[2].plot(phi, color=datacol)
            ax[2].axhline(np.percentile(phi, 50.0), color=modelcol)
>>>>>>> 6fad68db
            ax[2].axhline(phi0, ls='--', color=gridcol)
            plt.xlabel('Step')
            for i in range(len(fit['p'])):
                ax[i].set_ylabel(ylabels[i])
<<<<<<< HEAD
                if (i == 0):
                    ax[i].legend(loc='upper right')
        else:
            ylabels = ['$f%.0f$ [%%]' % (i + 1) for i in range(len(fit['p']) - 2)]
            ylabels += ['$\\rho$ [mas]', '$\\varphi$ [deg]']
            rho = np.sqrt(samples[:, -2]**2+samples[:, -1]**2)
            rho0 = np.sqrt(fit['p'][-2]**2+fit['p'][-1]**2)
            phi = np.rad2deg(np.arctan2(samples[:, -2], samples[:, -1]))
            phi0 = np.rad2deg(np.arctan2(fit['p'][-2], fit['p'][-1]))
            fig, ax = plt.subplots(len(fit['p']), 1, sharex='col', figsize=(6.4, 1.6*len(fit['p'])))
            for i in range(len(fit['p']) - 2):
                ax[i].plot(samples[:, i]*100., color=datacol)
                ax[i].axhline(np.percentile(samples[:, i], 50.)*100., color=modelcol, label='MCMC median')
                ax[i].axhline(fit['p'][i]*100., ls='--', color=gridcol, label='Initial guess')
            ax[-2].plot(rho, color=datacol)
            ax[-2].axhline(np.percentile(rho, 50.), color=modelcol)
            ax[-2].axhline(rho0, ls='--', color=gridcol)
            ax[-1].plot(phi, color=datacol)
            ax[-1].axhline(np.percentile(phi, 50.), color=modelcol)
            ax[-1].axhline(phi0, ls='--', color=gridcol)
            plt.xlabel('Step')
            for i in range(len(fit['p'])):
                ax[i].set_ylabel(ylabels[i])
                if (i == 0):
                    ax[i].legend(loc='upper right')
        plt.subplots_adjust(wspace=0.25, hspace=0.)
        fig.align_ylabels()
=======
                if i == 0:
                    ax[i].legend(loc='upper right')
            plt.subplots_adjust(wspace=0.25, hspace=0.0)
            fig.align_ylabels()
>>>>>>> 6fad68db
        plt.suptitle('MCMC chains')
        if ofile is not None:
            index = ofile.rfind('/')
            if index != -1:
                temp = ofile[:index]
                if not os.path.exists(temp):
                    os.makedirs(temp)
            if ofile[-4:] in formats_known:
                plt.savefig(ofile[:-4] + '_mcmc_chains' + ofile[-4:])
            else:
                plt.savefig(ofile + '_mcmc_chains.pdf')
        # plt.show()
        plt.close()
    else:
        ylabels = ['$f$ [%]', '$\\rho$ [mas]', '$\\varphi$ [deg]', '$\\theta$ [mas]']
        rho = np.sqrt(samples[:, 1] ** 2 + samples[:, 2] ** 2)
        rho0 = np.sqrt(fit['p'][1] ** 2 + fit['p'][2] ** 2)
        phi = np.rad2deg(np.arctan2(samples[:, 1], samples[:, 2]))
        phi0 = np.rad2deg(np.arctan2(fit['p'][1], fit['p'][2]))
        fig, ax = plt.subplots(len(fit['p']), 1, sharex='col', figsize=(6.4, 1.6 * len(fit['p'])))
        ax[0].plot(samples[:, 0] * 100.0, color=datacol)
        ax[0].axhline(np.percentile(samples[:, 0], 50.0) * 100.0, color=modelcol, label='MCMC median')
        ax[0].axhline(fit['p'][0] * 100.0, ls='--', color=gridcol, label='Initial guess')
        ax[1].plot(rho, color=datacol)
        ax[1].axhline(np.percentile(rho, 50.0), color=modelcol)
        ax[1].axhline(rho0, ls='--', color=gridcol)
        ax[2].plot(phi, color=datacol)
        ax[2].axhline(np.percentile(phi, 50.0), color=modelcol)
        ax[2].axhline(phi0, ls='--', color=gridcol)
        ax[3].plot(samples[:, 3], color=datacol)
        ax[3].axhline(np.percentile(samples[:, 3], 50.0), color=modelcol)
        ax[3].axhline(fit['p'][3], ls='--', color=gridcol)
        plt.xlabel('Step')
        for i in range(len(fit['p'])):
            ax[i].set_ylabel(ylabels[i])
            if i == 0:
                ax[i].legend(loc='upper right')
        plt.subplots_adjust(wspace=0.25, hspace=0.0)
        fig.align_ylabels()
        plt.suptitle('MCMC chains')
        if ofile is not None:
            index = ofile.rfind('/')
            if index != -1:
                temp = ofile[:index]
                if not os.path.exists(temp):
                    os.makedirs(temp)
            if ofile[-4:] in formats_known:
                plt.savefig(ofile[:-4] + '_mcmc_chains' + ofile[-4:])
            else:
                plt.savefig(ofile + '_mcmc_chains.pdf')
        # plt.show()
        plt.close()


def corner(fit, samples, ofile=None, fixpos=False):
    """
    Parameters
    ----------
    fit: dict
        Model fit whose posterior distribution shall be plotted.
    samples: array
        Posterior samples.
    ofile: str
        Path under which figures shall be saved.
    fixpos: bool
        Fix position of fit?
    """

    if fit['model'] == 'ud':
        fig = cp.corner(
            samples,
            labels=[r'$\theta$ [mas]'],
            titles=[r'$\theta$'],
            quantiles=[0.16, 0.5, 0.84],
            show_titles=True,
            title_fmt='.3f',
        )
        if ofile is not None:
            index = ofile.rfind('/')
            if index != -1:
                temp = ofile[:index]
                if not os.path.exists(temp):
                    os.makedirs(temp)
            if ofile[-4:] in formats_known:
                plt.savefig(ofile[:-4] + '_mcmc_corner' + ofile[-4:])
            else:
                plt.savefig(ofile + '_mcmc_corner.pdf')
        # plt.show()
        plt.close()
    elif fit['model'] == 'bin':
        if fixpos:
            temp = samples.copy()
<<<<<<< HEAD
            temp[:, :-2] *= 100.
            temp[:, -2] = np.sqrt(samples[:, -2]**2+samples[:, -1]**2)
            temp[:, -1] = np.rad2deg(np.arctan2(samples[:, -2], samples[:, -1]))
            fig = cp.corner(temp,
                            labels=[r'$f%.0f$ [%%]' % (i + 1) for i in range(temp.shape[1]-2)]+[r'$\rho$ [mas]', r'$\varphi$ [deg]'],
                            titles=[r'$f%.0f$' % (i + 1) for i in range(temp.shape[1]-2)]+[r'$\rho$', r'$\varphi$'],
                            quantiles=[0.16, 0.5, 0.84],
                            show_titles=True,
                            title_fmt='.3f')
            if (ofile is not None):
=======
            temp[:, 0] *= 100.0
            fig = cp.corner(
                temp,
                labels=[r'$f$ [%]'],
                titles=[r'$f$'],
                quantiles=[0.16, 0.5, 0.84],
                show_titles=True,
                title_fmt='.3f',
            )
            if ofile is not None:
>>>>>>> 6fad68db
                index = ofile.rfind('/')
                if index != -1:
                    temp = ofile[:index]
                    if not os.path.exists(temp):
                        os.makedirs(temp)
                plt.savefig(ofile + '_mcmc_corner.pdf')
            # plt.show()
            plt.close()
        else:
            if samples.shape[1] > 3:
                temp = samples.copy()
                temp[:, :-2] *= 100.0
                temp[:, -2] = np.sqrt(samples[:, -2] ** 2 + samples[:, -1] ** 2)
                temp[:, -1] = np.rad2deg(np.arctan2(samples[:, -2], samples[:, -1]))
                fig = cp.corner(
                    temp,
                    labels=[r'$f$ [%]'] * (temp.shape[1] - 2) + [r'$\rho$ [mas]', r'$\varphi$ [deg]'],
                    titles=[r'$f$'] * (temp.shape[1] - 2) + [r'$\rho$', r'$\varphi$'],
                    quantiles=[0.16, 0.5, 0.84],
                    show_titles=True,
                    title_fmt='.3f',
                )
                if ofile is not None:
                    index = ofile.rfind('/')
                    if index != -1:
                        temp = ofile[:index]
                        if not os.path.exists(temp):
                            os.makedirs(temp)
                    plt.savefig(ofile + '_mcmc_corner.pdf')
                # plt.show()
                plt.close()
            else:
                temp = samples.copy()
                temp[:, 0] *= 100.0
                temp[:, 1] = np.sqrt(samples[:, 1] ** 2 + samples[:, 2] ** 2)
                temp[:, 2] = np.rad2deg(np.arctan2(samples[:, 1], samples[:, 2]))
                fig = cp.corner(
                    temp,
                    labels=[r'$f$ [%]', r'$\rho$ [mas]', r'$\varphi$ [deg]'],
                    titles=[r'$f$', r'$\rho$', r'$\varphi$'],
                    quantiles=[0.16, 0.5, 0.84],
                    show_titles=True,
                    title_fmt='.3f',
                )
                if ofile is not None:
                    index = ofile.rfind('/')
                    if index != -1:
                        temp = ofile[:index]
                        if not os.path.exists(temp):
                            os.makedirs(temp)
                    plt.savefig(ofile + '_mcmc_corner.pdf')
                # plt.show()
                plt.close()
    else:
        temp = samples.copy()
        temp[:, 0] *= 100.0
        temp[:, 1] = np.sqrt(samples[:, 1] ** 2 + samples[:, 2] ** 2)
        temp[:, 2] = np.rad2deg(np.arctan2(samples[:, 1], samples[:, 2]))
        fig = cp.corner(
            temp,
            labels=[r'$f$ [%]', r'$\rho$ [mas]', r'$\varphi$ [deg]', r'$\theta$ [mas]'],
            titles=[r'$f$', r'$\rho$', r'$\varphi$', r'$\theta$'],
            quantiles=[0.16, 0.5, 0.84],
            show_titles=True,
            title_fmt='.3f',
        )
        if ofile is not None:
            index = ofile.rfind('/')
            if index != -1:
                temp = ofile[:index]
                if not os.path.exists(temp):
                    os.makedirs(temp)
            if ofile[-4:] in formats_known:
                plt.savefig(ofile[:-4] + '_mcmc_corner' + ofile[-4:])
            else:
                plt.savefig(ofile + '_mcmc_corner.pdf')
        # plt.show()
        plt.close()


def detlim(ffs_absil, ffs_injection, sigma, sep_range, step_size, ofile=None):
    """
    Parameters
    ----------
    ffs_absil: array
        2D detection limit map from Absil method.
    ffs_injection: array
        2D detection limit map from Injection method.
    sigma: int
        Confidence level for which the detection limits shall be computed.
    sep_range: tuple of float
        Min. and max. angular separation of grid (mas).
    step_size: float
        Step size of grid (mas).
    ofile: str
        Path under which figures shall be saved.
    """

    grid_ra_dec, grid_sep_pa = util.get_grid(sep_range=sep_range, step_size=step_size, verbose=False)
    emax = np.nanmax(grid_ra_dec[0])

    colors = plt.rcParams['axes.prop_cycle'].by_key()['color']
    gs = gridspec.GridSpec(2, 2)
    fig = plt.figure(figsize=(2 * 6.4, 2 * 4.8))
    ax = plt.subplot(gs[0, 0])
    # p0 = ax.imshow(-2.5*np.log10(ffs_absil), origin='lower', cmap='cubehelix', extent=(emax+step_size/2., -emax-step_size/2., -emax-step_size/2., emax+step_size/2.), vmin=3.8, vmax=5.1)
    p0 = ax.imshow(
        -2.5 * np.log10(ffs_absil),
        origin='lower',
        cmap='cubehelix',
        extent=(emax + step_size / 2.0, -emax - step_size / 2.0, -emax - step_size / 2.0, emax + step_size / 2.0),
    )
    c0 = plt.colorbar(p0, ax=ax)
    c0.set_label('Contrast [mag]', rotation=270, labelpad=20)
    ax.plot(0.0, 0.0, marker='*', color='black', markersize=10)
    ax.set_xlabel('$\Delta$RA [mas]')
    ax.set_ylabel('$\Delta$DEC [mas]')
    ax.set_title('Method Absil')
    ax = plt.subplot(gs[0, 1])
    # p1 = ax.imshow(-2.5*np.log10(ffs_injection), origin='lower', cmap='cubehelix', extent=(emax+step_size/2., -emax-step_size/2., -emax-step_size/2., emax+step_size/2.), vmin=3.5, vmax=5.7)
    p1 = ax.imshow(
        -2.5 * np.log10(ffs_injection),
        origin='lower',
        cmap='cubehelix',
        extent=(emax + step_size / 2.0, -emax - step_size / 2.0, -emax - step_size / 2.0, emax + step_size / 2.0),
    )
    c1 = plt.colorbar(p1, ax=ax)
    c1.set_label('Contrast [mag]', rotation=270, labelpad=20)
    ax.plot(0.0, 0.0, marker='*', color='black', markersize=10)
    ax.set_xlabel('$\Delta$RA [mas]')
    ax.set_ylabel('$\Delta$DEC [mas]')
    ax.set_title('Method Injection')
    ax = plt.subplot(gs[1, :])

    # temp = np.load('/Users/jkammerer/Documents/Code/fouriever/test/axcir_smear_nocov_sub_detlim_absil.npy', allow_pickle=True)
    # ax.plot(temp[0], temp[1], color=colors[0], lw=3, label='Method Absil (w/o cov)')
    # temp = np.load('/Users/jkammerer/Documents/Code/fouriever/test/axcir_smear_nocov_sub_detlim_injection.npy', allow_pickle=True)
    # ax.plot(temp[0], temp[1], color=colors[1], lw=3, label='Method Injection (w/o cov)')

    rad, avg = ot.azimuthalAverage(ffs_absil, returnradii=True, binsize=1)
    ax.plot(rad * step_size, -2.5 * np.log10(avg), color=colors[0], lw=3, label='Method Absil')
    # ax.plot(rad*step_size, -2.5*np.log10(avg), color=colors[0], lw=3, ls='--', label='Method Absil (w/ cov)')
    data = []
    data += [rad * step_size]  # mas
    data += [-2.5 * np.log10(avg)]  # mag
    data = np.array(data)
    if ofile is not None:
        index = ofile.rfind('/')
        if index != -1:
            temp = ofile[:index]
            if not os.path.exists(temp):
                os.makedirs(temp)
        if ofile[-4:] in formats_known:
            np.save(ofile[:-4] + '_detlim_absil.npy', data)
        else:
            np.save(ofile + '_detlim_absil.npy', data)
    rad, avg = ot.azimuthalAverage(ffs_injection, returnradii=True, binsize=1)
    ax.plot(rad * step_size, -2.5 * np.log10(avg), color=colors[1], lw=3, label='Method Injection')
    # ax.plot(rad*step_size, -2.5*np.log10(avg), color=colors[1], lw=3, ls='--', label='Method Injection (w/ cov)')
    data = []
    data += [rad * step_size]  # mas
    data += [-2.5 * np.log10(avg)]  # mag
    data = np.array(data)
    if ofile is not None:
        index = ofile.rfind('/')
        if index != -1:
            temp = ofile[:index]
            if not os.path.exists(temp):
                os.makedirs(temp)
        if ofile[-4:] in formats_known:
            np.save(ofile[:-4] + '_detlim_injection.npy', data)
        else:
            np.save(ofile + '_detlim_injection.npy', data)

    # temp_X = np.load('/Users/jkammerer/Documents/Code/fouriever/test/Absil_X.npy')
    # temp_Y = np.load('/Users/jkammerer/Documents/Code/fouriever/test/Absil_Y.npy')
    # temp_f = np.load('/Users/jkammerer/Documents/Code/fouriever/test/Absil_f.npy')
    # step_size = np.abs(temp_X[0, 0]-temp_X[0, 1])
    # rad, avg = ot.azimuthalAverage(temp_f, returnradii=True, binsize=1)
    # rad = rad*step_size
    # ww = rad <= 40.
    # ax.plot(rad[ww], avg[ww], color=colors[0], lw=3, alpha=1./3., label='Method Absil (CANDID)')
    # temp_X = np.load('/Users/jkammerer/Documents/Code/fouriever/test/injection_X.npy')
    # temp_Y = np.load('/Users/jkammerer/Documents/Code/fouriever/test/injection_Y.npy')
    # temp_f = np.load('/Users/jkammerer/Documents/Code/fouriever/test/injection_f.npy')
    # step_size = np.abs(temp_X[0, 0]-temp_X[0, 1])
    # rad, avg = ot.azimuthalAverage(temp_f, returnradii=True, binsize=1)
    # rad = rad*step_size
    # ww = rad <= 40.
    # ax.plot(rad[ww], avg[ww], color=colors[1], lw=3, alpha=1./3., label='Method Injection (CANDID)')

    ax.grid(axis='both')
    ax.invert_yaxis()
    # ax.set_xlim([0., 60.])
    ax.set_xlabel('Separation [mas]')
    ax.set_ylabel('Contrast [mag]')
    ax.legend(loc='upper right')
    plt.suptitle('Detection limits (' + str(sigma) + '-$\sigma$)')
    plt.tight_layout()
    if ofile is not None:
        index = ofile.rfind('/')
        if index != -1:
            temp = ofile[:index]
            if not os.path.exists(temp):
                os.makedirs(temp)
        if ofile[-4:] in formats_known:
            plt.savefig(ofile[:-4] + '_detlim' + ofile[-4:])
        else:
            plt.savefig(ofile + '_detlim.pdf')
    # plt.show()
    plt.close()<|MERGE_RESOLUTION|>--- conflicted
+++ resolved
@@ -902,8 +902,16 @@
                 plt.savefig(ofile + '_mcmc_chains.pdf')
         # plt.show()
         plt.close()
-<<<<<<< HEAD
     elif (fit['model'] == 'bin'):
+        if fixpos:
+            ylabels = ['$f$ [%]']
+            fig = plt.figure(figsize=(6.4, 1.6))
+            plt.plot(samples[:, 0] * 100.0, color=datacol)
+            plt.axhline(np.percentile(samples[:, 0], 50.0) * 100.0, color=modelcol, label='MCMC median')
+            plt.axhline(fit['p'][0] * 100.0, ls='--', color=gridcol, label='Initial guess')
+            plt.xlabel('Step')
+            plt.ylabel(ylabels[0])
+            plt.tight_layout()
         if (len(fit['p']) == 3):
             ylabels = ['$f$ [%]', '$\\rho$ [mas]', '$\\varphi$ [deg]']
             rho = np.sqrt(samples[:, 1]**2+samples[:, 2]**2)
@@ -919,40 +927,14 @@
             ax[1].axhline(rho0, ls='--', color=gridcol)
             ax[2].plot(phi, color=datacol)
             ax[2].axhline(np.percentile(phi, 50.), color=modelcol)
-=======
-    elif fit['model'] == 'bin':
-        if fixpos:
-            ylabels = ['$f$ [%]']
-            fig = plt.figure(figsize=(6.4, 1.6))
-            plt.plot(samples[:, 0] * 100.0, color=datacol)
-            plt.axhline(np.percentile(samples[:, 0], 50.0) * 100.0, color=modelcol, label='MCMC median')
-            plt.axhline(fit['p'][0] * 100.0, ls='--', color=gridcol, label='Initial guess')
-            plt.xlabel('Step')
-            plt.ylabel(ylabels[0])
-            plt.tight_layout()
-        else:
-            ylabels = ['$f$ [%]', '$\\rho$ [mas]', '$\\varphi$ [deg]']
-            rho = np.sqrt(samples[:, 1] ** 2 + samples[:, 2] ** 2)
-            rho0 = np.sqrt(fit['p'][1] ** 2 + fit['p'][2] ** 2)
-            phi = np.rad2deg(np.arctan2(samples[:, 1], samples[:, 2]))
-            phi0 = np.rad2deg(np.arctan2(fit['p'][1], fit['p'][2]))
-            fig, ax = plt.subplots(len(fit['p']), 1, sharex='col', figsize=(6.4, 1.6 * len(fit['p'])))
-            ax[0].plot(samples[:, 0] * 100.0, color=datacol)
-            ax[0].axhline(np.percentile(samples[:, 0], 50.0) * 100.0, color=modelcol, label='MCMC median')
-            ax[0].axhline(fit['p'][0] * 100.0, ls='--', color=gridcol, label='Initial guess')
-            ax[1].plot(rho, color=datacol)
-            ax[1].axhline(np.percentile(rho, 50.0), color=modelcol)
-            ax[1].axhline(rho0, ls='--', color=gridcol)
-            ax[2].plot(phi, color=datacol)
-            ax[2].axhline(np.percentile(phi, 50.0), color=modelcol)
->>>>>>> 6fad68db
             ax[2].axhline(phi0, ls='--', color=gridcol)
             plt.xlabel('Step')
             for i in range(len(fit['p'])):
                 ax[i].set_ylabel(ylabels[i])
-<<<<<<< HEAD
                 if (i == 0):
                     ax[i].legend(loc='upper right')
+            plt.subplots_adjust(wspace=0.25, hspace=0.)
+            fig.align_ylabels()
         else:
             ylabels = ['$f%.0f$ [%%]' % (i + 1) for i in range(len(fit['p']) - 2)]
             ylabels += ['$\\rho$ [mas]', '$\\varphi$ [deg]']
@@ -976,14 +958,8 @@
                 ax[i].set_ylabel(ylabels[i])
                 if (i == 0):
                     ax[i].legend(loc='upper right')
-        plt.subplots_adjust(wspace=0.25, hspace=0.)
-        fig.align_ylabels()
-=======
-                if i == 0:
-                    ax[i].legend(loc='upper right')
-            plt.subplots_adjust(wspace=0.25, hspace=0.0)
+            plt.subplots_adjust(wspace=0.25, hspace=0.)
             fig.align_ylabels()
->>>>>>> 6fad68db
         plt.suptitle('MCMC chains')
         if ofile is not None:
             index = ofile.rfind('/')
@@ -1076,19 +1052,7 @@
     elif fit['model'] == 'bin':
         if fixpos:
             temp = samples.copy()
-<<<<<<< HEAD
-            temp[:, :-2] *= 100.
-            temp[:, -2] = np.sqrt(samples[:, -2]**2+samples[:, -1]**2)
-            temp[:, -1] = np.rad2deg(np.arctan2(samples[:, -2], samples[:, -1]))
-            fig = cp.corner(temp,
-                            labels=[r'$f%.0f$ [%%]' % (i + 1) for i in range(temp.shape[1]-2)]+[r'$\rho$ [mas]', r'$\varphi$ [deg]'],
-                            titles=[r'$f%.0f$' % (i + 1) for i in range(temp.shape[1]-2)]+[r'$\rho$', r'$\varphi$'],
-                            quantiles=[0.16, 0.5, 0.84],
-                            show_titles=True,
-                            title_fmt='.3f')
-            if (ofile is not None):
-=======
-            temp[:, 0] *= 100.0
+            temp[:, 0] *= 100.
             fig = cp.corner(
                 temp,
                 labels=[r'$f$ [%]'],
@@ -1098,7 +1062,6 @@
                 title_fmt='.3f',
             )
             if ofile is not None:
->>>>>>> 6fad68db
                 index = ofile.rfind('/')
                 if index != -1:
                     temp = ofile[:index]
@@ -1110,18 +1073,16 @@
         else:
             if samples.shape[1] > 3:
                 temp = samples.copy()
-                temp[:, :-2] *= 100.0
-                temp[:, -2] = np.sqrt(samples[:, -2] ** 2 + samples[:, -1] ** 2)
+                temp[:, :-2] *= 100.
+                temp[:, -2] = np.sqrt(samples[:, -2]**2+samples[:, -1]**2)
                 temp[:, -1] = np.rad2deg(np.arctan2(samples[:, -2], samples[:, -1]))
-                fig = cp.corner(
-                    temp,
-                    labels=[r'$f$ [%]'] * (temp.shape[1] - 2) + [r'$\rho$ [mas]', r'$\varphi$ [deg]'],
-                    titles=[r'$f$'] * (temp.shape[1] - 2) + [r'$\rho$', r'$\varphi$'],
-                    quantiles=[0.16, 0.5, 0.84],
-                    show_titles=True,
-                    title_fmt='.3f',
-                )
-                if ofile is not None:
+                fig = cp.corner(temp,
+                                labels=[r'$f%.0f$ [%%]' % (i + 1) for i in range(temp.shape[1]-2)]+[r'$\rho$ [mas]', r'$\varphi$ [deg]'],
+                                titles=[r'$f%.0f$' % (i + 1) for i in range(temp.shape[1]-2)]+[r'$\rho$', r'$\varphi$'],
+                                quantiles=[0.16, 0.5, 0.84],
+                                show_titles=True,
+                                title_fmt='.3f')
+                if (ofile is not None):
                     index = ofile.rfind('/')
                     if index != -1:
                         temp = ofile[:index]

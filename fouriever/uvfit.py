--- conflicted
+++ resolved
@@ -1442,7 +1442,6 @@
             ln_prob = samples[:, -1]
             samples = samples[:, :-1]
 
-<<<<<<< HEAD
         if (ofile is not None):
             index = ofile.rfind('/')
             if (index != -1):
@@ -1462,17 +1461,6 @@
         pp = np.percentile(samples, 50., axis=0)
         pu = np.percentile(samples, 84., axis=0)-pp
         pl = pp-np.percentile(samples, 16., axis=0)
-=======
-        if sampler == 'emcee':
-            plot.chains(fit=fit, samples=samples, ofile=ofile, fixpos=fixpos)
-
-        if ofile is not None:
-            plot.corner(fit=fit, samples=samples, ofile=ofile, fixpos=fixpos)
-
-        pp = np.percentile(samples, 50.0, axis=0)
-        pu = np.percentile(samples, 84.0, axis=0) - pp
-        pl = pp - np.percentile(samples, 16.0, axis=0)
->>>>>>> 6fad68db
         pe = np.mean(np.vstack((pu, pl)), axis=0)
         if fit['model'] == 'ud':
             chi2 = util.chi2_ud(p0=pp, data_list=data_list, observables=self.observables, cov=cov, smear=smear)
